"""
utils.py

This module contains utility functions that are used across the project. These functions include, but are not limited to,
functions for logging, checking MD5 checksums, editing FASTA files, and more. These functions are designed to be reusable
and generic to improve the modularity and maintainability of the code.

Author: Paulo Nuin, Adam Wright
Date: started September 2023
"""

import hashlib
import json
import logging
import re
from datetime import datetime
from ftplib import FTP
from pathlib import Path
from shutil import copyfile
from subprocess import PIPE, Popen
from typing import Any, Optional

from dotenv import dotenv_values
from rich import print as rprint
from rich.console import Console
from slack_sdk import WebClient
from slack_sdk.errors import SlackApiError

from terminal import create_progress, log_error, print_status

console = Console()

# TODO: move to ENV
MODS = ["FB", "SGD", "WB", "XB", "ZFIN", "RGD"]


def copy_config_file(json_file: Path, config_dir: Path, logger) -> bool:
    """
    Copies the configuration file to the config directory.
    """
    try:
        # Ensure config directory exists
        config_dir.mkdir(parents=True, exist_ok=True)

        # Copy the JSON configuration file
        target_file = config_dir / "environment.json"
        target_file.write_text(json_file.read_text())
        logger.info(f"Copied configuration file to {target_file}")

        return True
    except Exception as e:
        logger.error(f"Failed to copy configuration file: {str(e)}")
        return False


def copy_to_production(
    source_databases_path: str,
    mod: str,
    environment: str,
    logger,
    dry_run: bool = False,
) -> bool:
    """
    Copies BLAST databases from data directory to production location (/var/sequenceserver-data).
    If dry_run is True, only shows what would be copied without actually copying.
    """
    try:
        source_path = Path(source_databases_path)
        dest_path = Path(
            f"/var/sequenceserver-data/blast/{mod}/{environment}/databases"
        )

        if not source_path.exists():
            logger.error(f"Source databases path does not exist: {source_path}")
            return False

        if dry_run:
            # Show what would be copied
            from terminal import console

            console.print("[yellow]DRY RUN[/yellow] - Would copy databases:")
            console.print(f"  Source: {source_path}")
            console.print(f"  Destination: {dest_path}")

            # Show directory contents to be copied
            try:
                db_dirs = [d for d in source_path.iterdir() if d.is_dir()]
                if db_dirs:
                    console.print(f"  Database directories to copy ({len(db_dirs)}):")
                    for db_dir in sorted(db_dirs):
                        db_files = list(db_dir.glob("*"))
                        file_count = len(db_files)
                        total_size = sum(
                            f.stat().st_size for f in db_files if f.is_file()
                        )
                        size_mb = total_size / (1024 * 1024)
                        console.print(
                            f"    - {db_dir.name}/ ({file_count} files, {size_mb:.1f} MB)"
                        )

                if dest_path.exists():
                    console.print(
                        f"  [red]Will replace existing directory:[/red] {dest_path}"
                    )
                else:
                    console.print(
                        f"  [green]Will create new directory:[/green] {dest_path}"
                    )

            except Exception as e:
                console.print(f"  [red]Error analyzing source directory: {e}[/red]")

            return True

        # Create production directory structure
        dest_path.parent.mkdir(parents=True, exist_ok=True)

        # Copy database directory structure
        import shutil

        # Remove existing databases directory if it exists
        if dest_path.exists():
            shutil.rmtree(dest_path)
            logger.info(f"Removed existing databases directory: {dest_path}")

        # Copy the entire databases directory
        shutil.copytree(source_path, dest_path)
        logger.info(f"Copied databases from {source_path} to {dest_path}")

        return True
    except Exception as e:
        logger.error(f"Failed to copy databases to production: {str(e)}")
        return False


def copy_config_to_production(
    source_config_path: str, mod: str, environment: str, logger, dry_run: bool = False
) -> bool:
    """
    Copies config files from data directory to production location (/var/sequenceserver-data).
    If dry_run is True, only shows what would be copied without actually copying.
    """
    try:
        source_path = Path(source_config_path)
        dest_path = Path(f"/var/sequenceserver-data/config/{mod}/{environment}")

        if not source_path.exists():
            logger.error(f"Source config path does not exist: {source_path}")
            return False

        if dry_run:
            # Show what would be copied
            from terminal import console

            console.print("[yellow]DRY RUN[/yellow] - Would copy config:")
            console.print(f"  Source: {source_path}")
            console.print(f"  Destination: {dest_path}")

            # Show config files to be copied
            try:
                config_files = [f for f in source_path.iterdir() if f.is_file()]
                if config_files:
                    console.print(f"  Config files to copy ({len(config_files)}):")
                    for config_file in sorted(config_files):
                        file_size = config_file.stat().st_size
                        size_kb = file_size / 1024
                        console.print(f"    - {config_file.name} ({size_kb:.1f} KB)")

                if dest_path.exists():
                    console.print(
                        f"  [red]Will replace existing directory:[/red] {dest_path}"
                    )
                else:
                    console.print(
                        f"  [green]Will create new directory:[/green] {dest_path}"
                    )

            except Exception as e:
                console.print(f"  [red]Error analyzing config directory: {e}[/red]")

            return True

        # Create production directory structure
        dest_path.parent.mkdir(parents=True, exist_ok=True)

        # Copy config directory structure
        import shutil

        # Remove existing config directory if it exists
        if dest_path.exists():
            shutil.rmtree(dest_path)
            logger.info(f"Removed existing config directory: {dest_path}")

        # Copy the entire config directory
        shutil.copytree(source_path, dest_path)
        logger.info(f"Copied config from {source_path} to {dest_path}")

        return True
    except Exception as e:
        logger.error(f"Failed to copy config to production: {str(e)}")
        return False


def setup_detailed_logger(
    log_name: str, file_name: str, level=logging.INFO
) -> logging.Logger:
    """
    Creates a detailed logger with comprehensive formatting.
    """
    formatter = logging.Formatter(
        "[%(asctime)s] %(levelname)s [%(name)s.%(funcName)s:%(lineno)d] - %(message)s",
        datefmt="%Y-%m-%d %H:%M:%S",
    )

    logger = logging.getLogger(log_name)
    logger.setLevel(level)

    # Prevent duplicate handlers
    if logger.handlers:
        return logger

    # File handler
    handler = logging.FileHandler(file_name)
    handler.setFormatter(formatter)
    logger.addHandler(handler)

    return logger


def store_fasta_files(fasta_file: str, logger, store_files: bool = False) -> None:
    """
    Stores FASTA files in a dated directory if storage is enabled.

    Args:
        fasta_file (str): Path to the FASTA file
        logger (logging.Logger): Logger instance
        store_files (bool): Whether to store the file
    """
    if not store_files:
        logger.info(f"File storage disabled, skipping storage of {fasta_file}")
        return

    date_to_add = datetime.now().strftime("%Y_%b_%d")
    original_files_store = Path(f"../data/database_{date_to_add}")

    try:
        if not original_files_store.exists():
            logger.info(f"Creating storage directory: {original_files_store}")
            original_files_store.mkdir(parents=True, exist_ok=True)

        file_size = Path(fasta_file).stat().st_size
        dest_path = original_files_store / Path(fasta_file).name

        logger.info(
            f"Storing file {fasta_file} (size: {file_size} bytes) to {dest_path}"
        )
        copyfile(fasta_file, dest_path)
        logger.info("File stored successfully")

    except Exception as e:
        logger.error(f"Failed to store file {fasta_file}: {str(e)}", exc_info=True)
        # Don't raise the exception - make storage truly optional
        logger.warning("Continuing process despite storage failure")


def cleanup_fasta_files(data_dir: Path, logger) -> None:
    """
    Cleans up all FASTA files in the specified directory after database generation.
    """
    logger.info(f"Starting cleanup of FASTA files in {data_dir}")
    print_status("Starting final cleanup...", "info")

    try:
        # Find all FASTA files (both gzipped and uncompressed)
        fasta_patterns = ["*.fa*", "*.fasta*", "*.fna*", "*.gz"]
        fasta_files = []
        for pattern in fasta_patterns:
            fasta_files.extend(list(data_dir.glob(pattern)))

        if not fasta_files:
            logger.info("No FASTA files found for cleanup")
            print_status("No files to clean up", "info")
            return

        logger.info(f"Found {len(fasta_files)} files to clean up")
        print_status(f"Found {len(fasta_files)} files to clean up", "info")

        with create_progress() as progress:
            cleanup_task = progress.add_task(
                "Cleaning up files...", total=len(fasta_files)
            )

            for fasta_file in fasta_files:
                try:
                    file_size = fasta_file.stat().st_size
                    logger.info(
                        f"Removing {fasta_file.name} (size: {file_size:,} bytes)"
                    )
                    fasta_file.unlink()
                    logger.info(f"Successfully removed {fasta_file.name}")
                except Exception as e:
                    logger.error(f"Failed to remove {fasta_file.name}: {str(e)}")
                    print_status(f"Failed to remove {fasta_file.name}", "warning")

                progress.advance(cleanup_task)

        print_status("Cleanup completed successfully", "success")
        logger.info("FASTA file cleanup completed")

    except Exception as e:
        error_msg = f"Error during FASTA cleanup: {str(e)}"
        logger.error(error_msg, exc_info=True)
        print_status(error_msg, "error")


def extendable_logger(log_name, file_name, level=logging.INFO) -> Any:
    """
    Creates a logger that can be extended with additional handlers and configurations.
    """
    formatter = logging.Formatter("[%(asctime)s] %(levelname)s %(message)s")
    handler = logging.FileHandler(file_name)
    handler.setFormatter(formatter)
    specified_logger = logging.getLogger(log_name)
    specified_logger.setLevel(level)
    specified_logger.addHandler(handler)

    return specified_logger


def check_md5sum(fasta_file: str, expected_md5: str, logger) -> bool:
    """
    Checks MD5 checksum of a file with detailed logging.

    Args:
        fasta_file (str): Path to the file
        expected_md5 (str): Expected MD5 checksum
        logger (logging.Logger): Logger instance

    Returns:
        bool: True if checksums match, False otherwise
    """
    logger.info(f"Calculating MD5 checksum for {fasta_file}")
    try:
        with open(fasta_file, "rb") as f:
            file_size = Path(fasta_file).stat().st_size
            logger.info(f"File size: {file_size} bytes")

            # Calculate MD5
            start_time = datetime.now()
            calculated_md5 = hashlib.md5(f.read()).hexdigest()
            duration = datetime.now() - start_time

            logger.info(f"MD5 calculation completed in {duration}")
            logger.info(f"Expected MD5: {expected_md5}")
            logger.info(f"Calculated MD5: {calculated_md5}")

            if calculated_md5 != expected_md5:
                logger.error("MD5 checksums do not match")
                return False

            logger.info("MD5 checksums match")
            return True

    except Exception as e:
        logger.error(f"MD5 checksum verification failed: {str(e)}", exc_info=True)
        return False


def get_mod_from_json(input_json) -> str:
    """
    Retrieves the model organism (mod) from the input JSON file.
<<<<<<< HEAD
=======

    This function extracts the mod from the filename of the input JSON file. The mod is the second element when the filename is split by the "." character. If the mod cannot be determined, returns False.

    :param input_json: The path to the input JSON file.
    :type input_json: str
    :return: The model organism (mod) if found, False otherwise.
    :rtype: str or bool
>>>>>>> e325d5de
    """
    filename = Path(input_json).name
    parts = filename.split(".")

    # Extract the potential MOD from the second part (index 1)
    if len(parts) > 1:
        mod_part = parts[1]

        # First, check if it matches exactly with known MODs
        if mod_part.upper() in [m.upper() for m in MODS]:
            console.log(f"Mod found (exact match): {mod_part.upper()}")
            return mod_part.upper()

        # Try to match prefix against known MODs, handling cases like "SGD_test"
        for known_mod in MODS:
            if mod_part.upper().startswith(known_mod.upper()):
                console.log(f"Mod found (prefix match): {known_mod}")
                return known_mod

<<<<<<< HEAD
    console.log(f"Mod found: {mod}")
    return mod
=======
        # If no match found in predefined list, just return the extracted part
        # This allows for flexibility with new or test MODs
        console.log(f"Using extracted MOD (not in predefined list): {mod_part}")
        return mod_part

    console.log(f"Could not extract MOD from filename {filename}")
    return False
>>>>>>> e325d5de


def edit_fasta(fasta_file: str, config_entry: dict) -> bool:
    """
    Edits the FASTA file based on the configuration entry.
    """
    original_file = []

    with open(fasta_file, "r") as fh:
        lines = fh.readlines()

        for line in lines:
            if line.startswith(">"):
                line = line.strip()
                if "seqcol" in config_entry.keys():
                    line += f" {config_entry['seqcol']} {config_entry['genus']} {config_entry['species']}\n"
                else:
                    line += f" {config_entry['genus']} {config_entry['species']} {config_entry['version']}\n"
                original_file.append(line)
            else:
                original_file.append(line)

    edited_file = open(fasta_file, "w")
    edited_file.writelines(original_file)
    edited_file.close()

    return True


def validate_fasta(filename: str) -> bool:
    """
    Validates if a file is in FASTA format without using Biopython.
    """
    try:
        with open(filename, "r") as f:
            first_line = f.readline().strip()
            if not first_line:
                return False

            if not first_line.startswith(">"):
                return False

            has_sequence = False
            for line in f:
                line = line.strip()
                if line.startswith(">"):
                    if not has_sequence:
                        return False
                    has_sequence = False
                elif line:  # sequence line
                    has_sequence = True

            return has_sequence

    except Exception as e:
        console.log(f"[red]Error validating FASTA file: {e}[/red]")
        return False


def s3_sync(path_to_copy: Path, skip_efs_sync: bool) -> bool:
    """
    Syncs files from a local directory to an S3 bucket.
    """
    env = dotenv_values(f"{Path.cwd()}/.env")
    console.log(f"Syncing {path_to_copy} to S3")

    proc = Popen(
        [
            "aws",
            "s3",
            "sync",
            str(path_to_copy),
            env["S3"],
            "--exclude",
            "*.tmp",
            "--verbose",
            "--progress",
        ],
        stdout=PIPE,
        stderr=PIPE,
    )

    while True:
        output = proc.stderr.readline().strip()
        if output == b"":
            break
        else:
            console.log(output.decode("utf-8"))

    proc.wait()
    console.log(f"Syncing {path_to_copy} to S3: done")

    if not skip_efs_sync:
        sync_to_efs()

    return True


def sync_to_efs() -> bool:
    """
    Syncs files from an S3 bucket to an EFS volume.
    """
    env = dotenv_values(f"{Path.cwd()}/.env")
    console.log(f"Syncing {env['S3']} to {env['EFS']}")

    s3_path = env.get("S3")
    efs_path = env.get("EFS")

    if s3_path is not None and efs_path is not None:
        proc = Popen(
            ["aws", "s3", "sync", s3_path, efs_path, "--exclude", "*.tmp"],
            stdout=PIPE,
            stderr=PIPE,
        )
    else:
        console.log("S3 or EFS path is not defined in the environment variables")
        return False

    while True:
        if proc.stderr is not None:
            output = proc.stderr.readline().decode("utf-8").strip()
            if not output:
                break
            console.log(output)
        else:
            break

    proc.wait()
    console.log(f"Syncing {env['S3']} to {env['EFS']}: done")
    return True


def check_output(stdout: bytes, stderr: bytes) -> bool:
    """
    Checks the output of a command for errors.
    """
    stderr = stderr.decode("utf-8")
    if len(stderr) > 1:
        if stderr.find("Error") >= 1:
            console.log(stderr, style="blink bold white on red")
            return False
    return True


def slack_message(messages: list, subject="BLAST Database Update") -> bool:
    """
    Sends a message to a Slack channel using the Slack API.
    If no Slack configuration is found, skips silently.
    """
    env = dotenv_values(f"{Path.cwd()}/.env")

    # Check if Slack token is configured
    if "SLACK" not in env:
        print_status("Skipping Slack update - no Slack token configured", "warning")
        return True

    try:
        client = WebClient(token=env["SLACK"])
        client.chat_postMessage(
            channel="#blast-status",
            text=subject,
            attachments=messages,
        )
        print_status("Slack message sent successfully", "success")
        return True

    except SlackApiError as e:
        log_error(f"Failed to send Slack message: {e.response['error']}")
        return False
    except Exception as e:
        log_error("Unexpected error sending Slack message", e)
        return False


def needs_parse_seqids(fasta_file: str, mod: str = None) -> bool:
    """
    Determines if a FASTA file needs the -parse_seqids flag by examining its headers.
    ZFIN files should NOT use parse_seqids, all others should check headers.
    """
    # ZFIN files should NOT use parse_seqids
    if mod == "ZFIN":
        return False
    id_patterns = [
        r"^>.*\|.*\|",
        r"^>lcl\|",
        r"^>ref\|",
        r"^>gb\|",
        r"^>emb\|",
        r"^>dbj\|",
        r"^>pir\|",
        r"^>prf\|",
        r"^>sp\|",
        r"^>pdb\|",
        r"^>pat\|",
        r"^>bbs\|",
        r"^>gnl\|",
        r"^>gi\|",
    ]

    patterns = [re.compile(pattern) for pattern in id_patterns]

    try:
<<<<<<< HEAD
        with open(fasta_file, "r") as f:
            for line in f:
                if line.startswith(">"):
                    if any(pattern.match(line) for pattern in patterns):
                        return True
    except Exception as e:
        console.log(f"Warning: Error checking FASTA headers: {e}")
        return True

    return False

=======
        with open_func(fasta_file, mode) as f:
            headers = []
            for line in f:
                if line.startswith(">"):
                    headers.append(line.strip())
                    if len(headers) >= 100:
                        break

        # If no headers found, return False
        if not headers:
            return False

        # Analyze headers here
        complex_headers = any("|" in header for header in headers)
        consistent_format = len(set(header.count("|") for header in headers)) == 1

        return complex_headers and consistent_format
    except Exception as e:
        LOGGER.warning(f"Error analyzing FASTA headers in {fasta_file}: {e}")
        return False
>>>>>>> e325d5de

def get_files_http(
    file_uri: str,
    md5sum: str,
    logger,
    mod: Optional[str] = None,
    store_files: bool = False,
) -> bool:
    """
    Downloads files from HTTP/HTTPS sites with controlled output.
    """
    logger.info(f"Starting HTTP download from: {file_uri}")

    try:
        # Ensure data directory exists
        Path("../data").mkdir(parents=True, exist_ok=True)
        
        file_name = f"../data/{Path(file_uri).name}"
        logger.info(f"Download target: {file_name}")

        # Download file with system wget for better handling
        download_start = datetime.now()
        try:
            # Use system wget with timeout and progress options
            wget_command = [
                "wget",
                "--timeout=30",
                "--tries=3",
                "--no-verbose",
                "--show-progress",
                "-O",
                file_name,
                file_uri,
            ]

            logger.info(f"Running command: {' '.join(wget_command)}")
            p = Popen(wget_command, stdout=PIPE, stderr=PIPE)
            stdout, stderr = p.communicate()

            download_duration = datetime.now() - download_start

            if p.returncode != 0:
                error_msg = stderr.decode("utf-8")
                logger.error(f"wget failed with return code {p.returncode}")
                logger.error(f"Error: {error_msg}")
                return False

            logger.info(f"wget stdout: {stdout.decode('utf-8')}")
            if stderr:
                logger.info(f"wget stderr: {stderr.decode('utf-8')}")
        except Exception as e:
            logger.error(f"Download command failed: {str(e)}", exc_info=True)
            return False

        # Rest of the function remains the same
        file_size = Path(file_name).stat().st_size
        logger.info(
            f"Download completed | Size: {file_size:,} bytes | "
            f"Duration: {download_duration} | "
            f"Speed: {file_size / download_duration.total_seconds() / 1024:.2f} KB/s"
        )

        if store_files:
            logger.info("Storing original file (store_files=True)")
            store_fasta_files(file_name, logger)

        if mod != "ZFIN":
            logger.info(f"Verifying MD5 checksum: expected={md5sum}")
            if not check_md5sum(file_name, md5sum, logger):
                logger.error("MD5 checksum verification failed")
                return False
            logger.info("MD5 checksum verified successfully")
        else:
            logger.info("Skipping MD5 check for ZFIN")

        return True

    except Exception as e:
        logger.error(f"Download failed: {str(e)}", exc_info=True)
        return False


def get_files_ftp(
    fasta_uri: str,
    md5sum: str,
    logger,
    mod: Optional[str] = None,
    store_files: bool = False,
) -> bool:
    """
    Downloads files from FTP sites with controlled output.
    """
    start_time = datetime.now()
    logger.info(f"Starting FTP download from: {fasta_uri}")

    try:
<<<<<<< HEAD
        # Ensure data directory exists
        Path("../data").mkdir(parents=True, exist_ok=True)
        
        ftp_host = Path(fasta_uri).parts[1]
        ftp_path = "/".join(Path(fasta_uri).parts[2:-1])
        fasta_file = f"../data/{Path(fasta_uri).name}"
        fasta_name = Path(fasta_uri).name

        logger.info("FTP Details:")
        logger.info(f"  Host: {ftp_host}")
        logger.info(f"  Path: {ftp_path}")
        logger.info(f"  File: {fasta_name}")
        logger.info(f"Local target: {fasta_file}")

        if store_files:
            date_to_add = datetime.now().strftime("%Y_%b_%d")
            stored_path = Path(f"../data/database_{date_to_add}/{fasta_name}")
            if stored_path.exists():
                logger.info(f"File already exists in storage: {stored_path}")
                return False

        # Get remote file size
        try:
            remote_size = get_ftp_file_size(fasta_uri, logger)
            logger.info(f"Remote file size: {remote_size:,} bytes")
        except Exception as e:
            logger.warning(f"Could not get remote file size: {str(e)}")
            remote_size = None

        # Download file with system wget for better FTP handling
        download_start = datetime.now()
        logger.info("Starting file download")

        try:
            # Use system wget with timeout and progress options
            wget_command = [
                "wget",
                "--timeout=30",
                "--tries=3",
                "--no-verbose",
                "--show-progress",
                "-O",
                fasta_file,
                fasta_uri,
=======
        for msg in messages:
            # Truncate message text if it's too long (Slack limit is 3000 chars for section text)
            msg_text = msg["text"]
            if len(msg_text) > 2900:
                msg_text = msg_text[:2900] + "...\n(message truncated)"

            blocks = [
                {
                    "type": "header",
                    "text": {"type": "plain_text", "text": subject[:150], "emoji": True},
                },
                {"type": "section", "text": {"type": "mrkdwn", "text": msg_text}},
                {"type": "divider"},
>>>>>>> e325d5de
            ]

            logger.info(f"Running command: {' '.join(wget_command)}")
            p = Popen(wget_command, stdout=PIPE, stderr=PIPE)
            stdout, stderr = p.communicate()

            download_duration = datetime.now() - download_start

            if p.returncode != 0:
                error_msg = stderr.decode("utf-8")
                logger.error(f"wget failed with return code {p.returncode}")
                logger.error(f"Error: {error_msg}")
                return False

            logger.info(f"wget stdout: {stdout.decode('utf-8')}")
            if stderr:
                logger.info(f"wget stderr: {stderr.decode('utf-8')}")

            # Rest of the verification code...
            if Path(fasta_file).exists():
                local_size = Path(fasta_file).stat().st_size
                logger.info(
                    f"Download completed:\n"
                    f"  Duration: {download_duration}\n"
                    f"  Local size: {local_size:,} bytes\n"
                    f"  Speed: {local_size / download_duration.total_seconds() / 1024:.2f} KB/s"
                )

                if remote_size and remote_size != local_size:
                    logger.error(
                        f"Size mismatch - Remote: {remote_size:,} bytes, Local: {local_size:,} bytes"
                    )
                    return False
            else:
                logger.error("Downloaded file not found")
                return False

        except Exception as e:
            logger.error(f"Download failed: {str(e)}", exc_info=True)
            return False

        # Rest of the function remains the same...
        if store_files:
            logger.info("Storing original file (store_files=True)")
            try:
                store_fasta_files(fasta_file, logger, store_files)
                logger.info("File stored successfully")
            except Exception as e:
                logger.error(f"File storage failed: {str(e)}", exc_info=True)
                return False

        if mod == "ZFIN":
            logger.info("Skipping MD5 check for ZFIN")
            return True

        logger.info(f"Verifying MD5 checksum: expected={md5sum}")
        if check_md5sum(fasta_file, md5sum, logger):
            logger.info("MD5 checksum verification successful")
            duration = datetime.now() - start_time
            logger.info(
                f"FTP download and verification completed successfully in {duration}"
            )
            return True
        else:
            logger.error(
                f"MD5 checksum verification failed:\n"
                f"  File: {fasta_file}\n"
                f"  Expected: {md5sum}"
            )
            return False

    except Exception as e:
        logger.error(
            f"FTP download process failed:\n  URI: {fasta_uri}\n  Error: {str(e)}",
            exc_info=True,
        )
        return False


def get_ftp_file_size(fasta_uri: str, logger) -> int:
    """
<<<<<<< HEAD
    Gets the size of a file on an FTP server with enhanced logging.

    Args:
        fasta_uri (str): FTP URI of the file
        logger (logging.Logger): Logger instance
=======
    Get the size of a file from FTP or HTTP/HTTPS server.

    Args:
        fasta_uri (str): The URI of the FASTA file (FTP, HTTP, or HTTPS).
>>>>>>> e325d5de

    Returns:
        int: Size of the file in bytes
    """
    logger.info(f"Getting file size from FTP: {fasta_uri}")

    try:
<<<<<<< HEAD
        # Parse FTP URI
        ftp_host = Path(fasta_uri).parts[1]
        ftp_path = "/".join(Path(fasta_uri).parts[2:-1])
        filename = Path(fasta_uri).name
=======
        # Check if it's an HTTP/HTTPS URL
        if fasta_uri.startswith(('http://', 'https://')):
            import requests
            response = requests.head(fasta_uri, allow_redirects=True, timeout=10)
            size = int(response.headers.get('content-length', 0))
            if size > 0:
                console.log(f"File size for {fasta_uri.split('/')[-1]} is {size} bytes")
                return size
            else:
                console.log(f"Couldn't determine size for {fasta_uri.split('/')[-1]}")
                return 0

        # Handle FTP URLs
        ftp_parts = fasta_uri.split("/")
        ftp_server = ftp_parts[2]
        ftp_path = "/".join(ftp_parts[3:-1])
        filename = ftp_parts[-1]
>>>>>>> e325d5de

        logger.info(f"Connecting to FTP server: {ftp_host}")

        # Connect to FTP server
        ftp = FTP(ftp_host)
        ftp.login()

        logger.info(f"Navigating to directory: {ftp_path}")
        ftp.cwd(ftp_path)

        # Get file size
        size = ftp.size(filename)

        if size is not None:
            logger.info(f"File size retrieved: {size:,} bytes")
            ftp.quit()
            return size
        else:
            logger.error("File size not available")
            ftp.quit()
            return 0

    except Exception as e:
<<<<<<< HEAD
        logger.error(f"Failed to get FTP file size: {str(e)}", exc_info=True)
        return 0


def update_genome_browser_map(
    config_entry: dict, mod: str, environment: str, logger
) -> bool:
    """
    Updates genome browser mappings for both Ruby and JSON formats.
    """

    def log_and_print(message: str, level: str = "info"):
        """Helper to both log and print messages"""
        if level == "error":
            logger.error(message)
            rprint(f"[red]ERROR: {message}[/red]")
        elif level == "warning":
            logger.warning(message)
            rprint(f"[yellow]WARNING: {message}[/yellow]")
        else:
            logger.info(message)
            rprint(f"[blue]INFO: {message}[/blue]")

    try:
        # Debug current directory
        current_dir = Path.cwd()
        log_and_print(f"Current working directory: {current_dir}")

        # Skip if no genome browser info
        if "genome_browser" not in config_entry:
            log_and_print("No genome browser info found in entry, skipping", "warning")
            return True

        # Get filename and browser URL for current entry
        filename = Path(config_entry["uri"]).name
        browser_url = config_entry["genome_browser"]["url"]
        log_and_print(f"Processing: {filename} -> {browser_url}")

        # Define target directory with correct path and create if needed
        target_dir = Path("../data/config") / mod / environment
        target_dir.mkdir(parents=True, exist_ok=True)
        log_and_print(
            f"Target directory: {target_dir.absolute()} (exists: {target_dir.exists()})"
        )

        # Define file paths
        json_file = target_dir / "genome_browser_map.json"
        ruby_file = target_dir / "genome_browser_map.rb"
        log_and_print(
            f"Will write to:\n  JSON: {json_file.absolute()}\n  Ruby: {ruby_file.absolute()}"
        )

        # Load existing mappings from JSON if it exists
        mapping = {}
        if json_file.exists():
            try:
                with open(json_file, "r") as f:
                    content = f.read()
                    log_and_print(f"Existing JSON content: {content[:100]}...")
                    if content.strip():
                        mapping = json.loads(content)
                log_and_print(f"Loaded {len(mapping)} existing mappings")
            except Exception as e:
                log_and_print(
                    f"Starting fresh due to error reading JSON: {e}", "warning"
                )

        # Add new mapping
        mapping[filename] = browser_url
        log_and_print(f"Added new mapping. Total mappings now: {len(mapping)}")

        # Write JSON file
        try:
            json_content = json.dumps(mapping, indent=2, sort_keys=True)
            log_and_print(f"Writing JSON content: {json_content[:100]}...")
            with open(json_file, "w") as f:
                f.write(json_content)
            log_and_print(
                f"Wrote JSON file: {json_file} (size: {json_file.stat().st_size} bytes)"
            )
        except Exception as e:
            log_and_print(f"Failed to write JSON file: {e}", "error")
            return False

        # Write Ruby file
        try:
            ruby_content = "GENOME_BROWSER_MAP = {\n"
            for fname, url in sorted(mapping.items()):
                ruby_content += f"  '{fname}' => '{url}',\n"
            ruby_content += "}.freeze\n"

            log_and_print(f"Writing Ruby content: {ruby_content[:100]}...")
            with open(ruby_file, "w") as f:
                f.write(ruby_content)
            log_and_print(
                f"Wrote Ruby file: {ruby_file} (size: {ruby_file.stat().st_size} bytes)"
            )
        except Exception as e:
            log_and_print(f"Failed to write Ruby file: {e}", "error")
            return False

        # Final verification
        if not json_file.exists() or not ruby_file.exists():
            log_and_print("One or both files missing after writing!", "error")
            log_and_print(f"JSON exists: {json_file.exists()}", "error")
            log_and_print(f"Ruby exists: {ruby_file.exists()}", "error")
            return False

        log_and_print("✓ Successfully updated both mapping files")
        return True

    except Exception as e:
        log_and_print(f"Failed to update mapping: {str(e)}", "error")
        return False
=======
        console.log(f"Error getting file size: {e}")
        return 0
>>>>>>> e325d5de
<|MERGE_RESOLUTION|>--- conflicted
+++ resolved
@@ -369,16 +369,7 @@
 def get_mod_from_json(input_json) -> str:
     """
     Retrieves the model organism (mod) from the input JSON file.
-<<<<<<< HEAD
-=======
-
-    This function extracts the mod from the filename of the input JSON file. The mod is the second element when the filename is split by the "." character. If the mod cannot be determined, returns False.
-
-    :param input_json: The path to the input JSON file.
-    :type input_json: str
-    :return: The model organism (mod) if found, False otherwise.
-    :rtype: str or bool
->>>>>>> e325d5de
+    Supports generic MOD extraction with prefix matching for variants like "SGD_test".
     """
     filename = Path(input_json).name
     parts = filename.split(".")
@@ -398,10 +389,6 @@
                 console.log(f"Mod found (prefix match): {known_mod}")
                 return known_mod
 
-<<<<<<< HEAD
-    console.log(f"Mod found: {mod}")
-    return mod
-=======
         # If no match found in predefined list, just return the extracted part
         # This allows for flexibility with new or test MODs
         console.log(f"Using extracted MOD (not in predefined list): {mod_part}")
@@ -409,7 +396,6 @@
 
     console.log(f"Could not extract MOD from filename {filename}")
     return False
->>>>>>> e325d5de
 
 
 def edit_fasta(fasta_file: str, config_entry: dict) -> bool:
@@ -612,7 +598,6 @@
     patterns = [re.compile(pattern) for pattern in id_patterns]
 
     try:
-<<<<<<< HEAD
         with open(fasta_file, "r") as f:
             for line in f:
                 if line.startswith(">"):
@@ -624,28 +609,6 @@
 
     return False
 
-=======
-        with open_func(fasta_file, mode) as f:
-            headers = []
-            for line in f:
-                if line.startswith(">"):
-                    headers.append(line.strip())
-                    if len(headers) >= 100:
-                        break
-
-        # If no headers found, return False
-        if not headers:
-            return False
-
-        # Analyze headers here
-        complex_headers = any("|" in header for header in headers)
-        consistent_format = len(set(header.count("|") for header in headers)) == 1
-
-        return complex_headers and consistent_format
-    except Exception as e:
-        LOGGER.warning(f"Error analyzing FASTA headers in {fasta_file}: {e}")
-        return False
->>>>>>> e325d5de
 
 def get_files_http(
     file_uri: str,
@@ -742,7 +705,6 @@
     logger.info(f"Starting FTP download from: {fasta_uri}")
 
     try:
-<<<<<<< HEAD
         # Ensure data directory exists
         Path("../data").mkdir(parents=True, exist_ok=True)
         
@@ -787,21 +749,6 @@
                 "-O",
                 fasta_file,
                 fasta_uri,
-=======
-        for msg in messages:
-            # Truncate message text if it's too long (Slack limit is 3000 chars for section text)
-            msg_text = msg["text"]
-            if len(msg_text) > 2900:
-                msg_text = msg_text[:2900] + "...\n(message truncated)"
-
-            blocks = [
-                {
-                    "type": "header",
-                    "text": {"type": "plain_text", "text": subject[:150], "emoji": True},
-                },
-                {"type": "section", "text": {"type": "mrkdwn", "text": msg_text}},
-                {"type": "divider"},
->>>>>>> e325d5de
             ]
 
             logger.info(f"Running command: {' '.join(wget_command)}")
@@ -883,49 +830,36 @@
 
 def get_ftp_file_size(fasta_uri: str, logger) -> int:
     """
-<<<<<<< HEAD
-    Gets the size of a file on an FTP server with enhanced logging.
+    Gets the size of a file from FTP or HTTP/HTTPS server with enhanced logging.
 
     Args:
-        fasta_uri (str): FTP URI of the file
+        fasta_uri (str): URI of the file (FTP, HTTP, or HTTPS)
         logger (logging.Logger): Logger instance
-=======
-    Get the size of a file from FTP or HTTP/HTTPS server.
-
-    Args:
-        fasta_uri (str): The URI of the FASTA file (FTP, HTTP, or HTTPS).
->>>>>>> e325d5de
 
     Returns:
         int: Size of the file in bytes
     """
-    logger.info(f"Getting file size from FTP: {fasta_uri}")
-
-    try:
-<<<<<<< HEAD
+    try:
+        # Check if it's an HTTP/HTTPS URL
+        if fasta_uri.startswith(('http://', 'https://')):
+            logger.info(f"Getting file size from HTTP/HTTPS: {fasta_uri}")
+            import requests
+            response = requests.head(fasta_uri, allow_redirects=True, timeout=10)
+            size = int(response.headers.get('content-length', 0))
+            if size > 0:
+                logger.info(f"File size retrieved: {size:,} bytes")
+                return size
+            else:
+                logger.warning(f"Couldn't determine size for {fasta_uri}")
+                return 0
+
+        # Handle FTP URLs
+        logger.info(f"Getting file size from FTP: {fasta_uri}")
+
         # Parse FTP URI
         ftp_host = Path(fasta_uri).parts[1]
         ftp_path = "/".join(Path(fasta_uri).parts[2:-1])
         filename = Path(fasta_uri).name
-=======
-        # Check if it's an HTTP/HTTPS URL
-        if fasta_uri.startswith(('http://', 'https://')):
-            import requests
-            response = requests.head(fasta_uri, allow_redirects=True, timeout=10)
-            size = int(response.headers.get('content-length', 0))
-            if size > 0:
-                console.log(f"File size for {fasta_uri.split('/')[-1]} is {size} bytes")
-                return size
-            else:
-                console.log(f"Couldn't determine size for {fasta_uri.split('/')[-1]}")
-                return 0
-
-        # Handle FTP URLs
-        ftp_parts = fasta_uri.split("/")
-        ftp_server = ftp_parts[2]
-        ftp_path = "/".join(ftp_parts[3:-1])
-        filename = ftp_parts[-1]
->>>>>>> e325d5de
 
         logger.info(f"Connecting to FTP server: {ftp_host}")
 
@@ -949,8 +883,7 @@
             return 0
 
     except Exception as e:
-<<<<<<< HEAD
-        logger.error(f"Failed to get FTP file size: {str(e)}", exc_info=True)
+        logger.error(f"Failed to get file size: {str(e)}", exc_info=True)
         return 0
 
 
@@ -1063,8 +996,4 @@
 
     except Exception as e:
         log_and_print(f"Failed to update mapping: {str(e)}", "error")
-        return False
-=======
-        console.log(f"Error getting file size: {e}")
-        return 0
->>>>>>> e325d5de
+        return False