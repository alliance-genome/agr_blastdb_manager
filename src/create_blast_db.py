"""
create_blast_db.py

This script is used to create BLAST databases from FASTA files. It includes functions to download files from an FTP site,
store the downloaded FASTA files, create the database and folder structure, run the makeblastdb command, and process
configuration files in YAML and JSON formats.

Author: Paulo Nuin, Adam Wright
Date: started July 2023
"""


import json
import sys
from datetime import datetime
from pathlib import Path
from shutil import copyfile, rmtree
from subprocess import PIPE, Popen

import click
import wget
import yaml
from dotenv import dotenv_values
from rich.console import Console

from utils import (
    check_md5sum,
    check_output,
    edit_fasta,
    extendable_logger,
    get_mod_from_json,
    route53_check,
    s3_sync,
    slack_message,
    split_zfin_fasta,
)

console = Console()

slack_messages = []


def store_fasta_files(fasta_file, file_logger) -> None:
    """
<<<<<<< HEAD
    Function to store the downloaded FASTA files in a specific directory.

    Parameters:
    fasta_file (str): The path to the FASTA file that needs to be stored.
    file_logger (logging.Logger): The logger object used for logging the process of storing the FASTA files.

    Returns:
    None


    :param fasta_file: The path to the FASTA file that needs to be stored.
    :type fasta_file: str
    :param file_logger: The logger object used for logging the process of storing the FASTA files.
    :type file_logger: logging.Logger
    """

    # Get the current date in the format "YYYY_MMM_DD"
    date_to_add = datetime.now().strftime("%Y_%b_%d")

    # Define the directory where the FASTA files will be stored
=======
    Stores the given fasta file in a specific directory.

    :param fasta_file: The path to the fasta file to be stored.
    :param file_logger: The logger to log the function's actions and errors.
    """

    # Get the current date and format it as a string
    date_to_add = datetime.now().strftime("%Y_%b_%d")

    # Define the path to the directory where the file will be stored
>>>>>>> 3f0e64b0
    original_files_store = Path(f"../data/database_{date_to_add}")

    # If the directory does not exist, create it
    if not Path(original_files_store).exists():
        console.log(f"Creating {original_files_store}")
        Path(original_files_store).mkdir(parents=True, exist_ok=True)

<<<<<<< HEAD
    # Copy the FASTA file to the directory
=======
    # Copy the fasta file to the directory
>>>>>>> 3f0e64b0
    copyfile(fasta_file, original_files_store / Path(fasta_file).name)


def get_files_ftp(fasta_uri, md5sum, file_logger) -> bool:
    """
<<<<<<< HEAD
    Function to download files from an FTP site.

    Parameters:
    fasta_uri (str): The URI of the FASTA file that needs to be downloaded.
    md5sum (str): The MD5 checksum of the file.
    file_logger (logging.Logger): The logger object used for logging the process of downloading the files.

    Returns:
    bool: True if the file was successfully downloaded and the MD5 checksum matches, False otherwise.


    :param fasta_uri: The URI of the FASTA file that needs to be downloaded.
    :type fasta_uri: str
    :param md5sum: The MD5 checksum of the file.
    :type md5sum: str
    :param file_logger: The logger object used for logging the process of downloading the files.
    :type file_logger: logging.Logger
    :return: True if the file was successfully downloaded and the MD5 checksum matches, False otherwise.
    :rtype: bool
    """

    # Log the start of the download process
    file_logger.info(f"Downloading {fasta_uri}")

    # Get the current date in the format "YYYY_MMM_DD"
    today_date = datetime.now().strftime("%Y_%b_%d")

=======
    Function that downloads the files from the FTP site
    :param fasta_uri: The URL of the file to download
    :param md5sum: The expected MD5 checksum of the file
    :param file_logger: A logger to log the function's actions and errors
    :return: True if the file was successfully downloaded and the checksum is correct, False otherwise
    """

    # Log the file that is about to be downloaded
    file_logger.info(f"Downloading {fasta_uri}")

>>>>>>> 3f0e64b0
    try:
        # Log the download process
        console.log(f"Downloading {fasta_uri}")

<<<<<<< HEAD
        # Define the path where the downloaded file will be stored
=======
        # Specify the location where the file should be saved
>>>>>>> 3f0e64b0
        fasta_file = f"../data/{Path(fasta_uri).name}"
        fasta_name = f"{Path(fasta_uri).name}"

        # Log the path where the file will be stored
        console.log(f"Saving to {fasta_file}")
<<<<<<< HEAD
        file_logger.info(f"Saving to {fasta_file}")

        # If the file does not already exist, download it and store it
        if not Path(f"../data/database_{today_date}/{fasta_name}").exists():
            wget.download(fasta_uri, fasta_file)
            store_fasta_files(fasta_file, file_logger)
        else:
            # If the file already exists, log this information and return False
            console.log(f"{fasta_name} already processed")
            file_logger.info(f"{fasta_file} already processed")
            return False
=======

        # Check if the file already exists at the specified location
        if not Path(fasta_file).exists():
            # If the file doesn't exist, download it
            wget.download(fasta_uri, fasta_file)
            store_fasta_files(fasta_file, file_logger)
        else:
            # If the file does exist, log this fact and skip the download
            console.log(f"{fasta_file} already exists")
            file_logger.info(f"{fasta_file} already exists")
>>>>>>> 3f0e64b0

        # Check the MD5 checksum of the downloaded file
        if check_md5sum(fasta_file, md5sum):
            # If the checksum is correct, return True
            return True
        else:
<<<<<<< HEAD
            # If the MD5 checksum does not match, log this information
            file_logger.info("MD5sums do not match")
    except Exception as e:
        # If an error occurs during the download process, log the error and return False
=======
            # If the checksum is not correct, log this fact and return False
            file_logger.info("MD5sums do not match")
    except Exception as e:
        # If any error occurs, log the error and return False
>>>>>>> 3f0e64b0
        console.log(f"Error downloading {fasta_uri}: {e}")
        return False

def create_db_structure(environment, mod, config_entry, file_logger) -> bool:
    """
<<<<<<< HEAD
    Function that creates the database and folder structure for storing the downloaded FASTA files.

    Parameters:
    environment (str): The current environment (like dev, prod, etc.).
    mod (str): The model organism.
    config_entry (dict): A dictionary containing the configuration details.
    file_logger (logging.Logger): The logger object used for logging the process of creating the database structure.

    Returns:
    bool: True if the directory was successfully created, False otherwise.

    :param environment: The current environment (like dev, prod, etc.).
    :type environment: str
    :param mod: The model organism.
    :type mod: str
    :param config_entry: A dictionary containing the configuration details.
    :type config_entry: dict
    :param file_logger: The logger object used for logging the process of creating the database structure.
    :type file_logger: logging.Logger
    :return: True if the directory was successfully created, False otherwise.
    :rtype: bool
    """

    # Log the start of the database structure creation process
    file_logger.info("Creating database structure")

    # Check if 'seqcol' is present in the configuration entry
=======
    Function that creates the database and folder structure

    :param environment: The environment in which the database is being created.
    :param mod: The Model Organism.
    :param config_entry: A JSON element containing information about the database being created.
    :param file_logger: An external logger used to log the operations performed by the function.
    :return: The paths of the created directories.
    """
    # Log the creation of the database structure
    file_logger.info("Creating database structure")

    # Check if 'seqcol' is in the config entry
>>>>>>> 3f0e64b0
    if "seqcol" in config_entry.keys():
        # If it is, log the fact and construct the directory path using 'seqcol'
        file_logger.info("seqcol found in config file")
        # Define the directory path if 'seqcol' is present
        p = f"../data/blast/{mod}/{environment}/databases/{config_entry['seqcol']}/{config_entry['blast_title']}/"
    else:
        # If it's not, log the fact and construct the directory path using 'genus', 'species', and 'blast_title'
        file_logger.info("seqcol not found in config file")
        # Define the directory path if 'seqcol' is not present
        p = (
            f"../data/blast/{mod}/{environment}/databases/{config_entry['genus']}/{config_entry['species']}/"
            f"{config_entry['blast_title'].replace(' ', '_')}/"
        )
    c = f"../data/config/{mod}/{environment}"

<<<<<<< HEAD
    # Create the directory if it does not exist
=======
    # Create the directory structure
>>>>>>> 3f0e64b0
    Path(p).mkdir(parents=True, exist_ok=True)
    Path(c).mkdir(parents=True, exist_ok=True)

    # Log the creation of the directory
    console.log(f"Directory {p} created")
    file_logger.info(f"Directory {p} created")

    # Return the paths of the created directories
    return p, c

def run_makeblastdb(config_entry, output_dir, file_logger):
    """
<<<<<<< HEAD
    Function that runs the makeblastdb command to create a BLAST database from a FASTA file.

    Parameters:
    config_entry (dict): A dictionary containing the configuration details.
    output_dir (str): The directory where the BLAST database will be stored.
    file_logger (logging.Logger): The logger object used for logging the process of running makeblastdb.

    Returns:
    bool: True if the makeblastdb command was successfully executed, False otherwise.


    :param config_entry: A dictionary containing the configuration details.
    :type config_entry: dict
    :param output_dir: The directory where the BLAST database will be stored.
    :type output_dir: str
    :param file_logger: The logger object used for logging the process of running makeblastdb.
    :type file_logger: logging.Logger
    """

    # Get the name of the FASTA file from the URI in the configuration entry
=======
    This function runs the makeblastdb command to create a BLAST database.

    :param config_entry: A JSON element containing information about the database to be created.
    :param output_dir: The directory where the BLAST databases will be created.
    :param file_logger: An external file logger.
    """

    # Load environment variables
    env = dotenv_values(f"{Path.cwd()}/.env")

    # Get the name of the FASTA file
>>>>>>> 3f0e64b0
    fasta_file = Path(config_entry["uri"]).name

    # Log the start of the makeblastdb process
    console.log(f"Running makeblastdb for {fasta_file}")

<<<<<<< HEAD
    # If the FASTA file is not already unzipped, unzip it
=======
    # Add a message to the slack_messages list
    slack_messages.append(
        {"title": "Running makeblastdb", "text": fasta_file, "color": "#36a64f"},
    )

    # Check if the FASTA file exists in the data directory
>>>>>>> 3f0e64b0
    if not Path(f"../data/{fasta_file.replace('.gz', '')}").exists():
        # Log the start of the unzipping process
        file_logger.info(f"Unzipping {fasta_file}")

        # Construct the command to unzip the FASTA file
        unzip_command = f"gunzip -v ../data/{fasta_file}"

        # Run the unzip command
        p = Popen(unzip_command, shell=True, stdout=PIPE, stderr=PIPE)
        p.wait()

        # Log the end of the unzipping process
        console.log("Unzip: done\nEditing FASATA file")
        file_logger.info(f"Unzipping {fasta_file}: done")

    # Check if the taxon ID is for ZFIN
    if config_entry["taxon_id"] == "NCBITaxon:7955":
        # Log the start of the ZFIN FASTA file editing process
        console.log("Editing ZFIN FASTA file")

        # Edit the ZFIN FASTA file
        split_zfin_fasta(f"../data/{fasta_file.replace('.gz', '')}")

    # Edit the FASTA file
    edit_fasta(f"../data/{fasta_file.replace('.gz', '')}", config_entry)

    try:
<<<<<<< HEAD
        # Define the makeblastdb command
=======
        # Construct the command to run makeblastdb
>>>>>>> 3f0e64b0
        makeblast_command = (
            f"{env['MAKEBLASTDB_BIN']} -in ../data/{fasta_file.replace('.gz', '')} -dbtype {config_entry['seqtype']} "
            f"-title '{config_entry['blast_title']}' -parse_seqids "
            f"-out {output_dir}/{fasta_file.replace('fa.gz', 'db ')} "
            f"-taxid {config_entry['taxon_id'].replace('NCBITaxon:', '')} "
        )
<<<<<<< HEAD
        # Log the makeblastdb command
        file_logger.info(f"Running makeblastdb: {makeblast_command}")
        # Execute the makeblastdb command
=======

        # Log the start of the makeblastdb process
        file_logger.info(f"Running makeblastdb: {makeblast_command}")
        console.log(f"Running makeblastdb: {makeblast_command}")

        # Run the makeblastdb command
>>>>>>> 3f0e64b0
        p = Popen(makeblast_command, shell=True, stdout=PIPE, stderr=PIPE)
        stdout, stderr = p.communicate()
<<<<<<< HEAD
        console.log("Makeblastdb: done")
        file_logger.info("Makeblastdb: done")
        # Remove the unzipped FASTA file
        Path(f"../data/{fasta_file.replace('.gz', '')}").unlink()
        file_logger.info(f"Removed {fasta_file.replace('.gz', '')}")
        console.log("Removed unzipped file")
    except Exception as e:
        # If an error occurs during the makeblastdb process, log the error and return False
=======
        p.wait()

        # Check if the makeblastdb process was successful
        if check_output(stdout, stderr):
            # Log the end of the makeblastdb process
            console.log("Makeblastdb: done")
            slack_messages.append(
                {
                    "title": "Makeblastdb completed",
                    "text": fasta_file,
                    "color": "#36a64f",
                },
            )
            file_logger.info("Makeblastdb: done")

            # Remove the unzipped FASTA file
            Path(f"../data/{fasta_file.replace('.gz', '')}").unlink()
            file_logger.info(f"Removed {fasta_file.replace('.gz', '')}")
            console.log("Removed unzipped file")
        else:
            # Log an error message
            console.log("Error running makeblastdb")
            slack_messages.append(
                {
                    "title": "Error running makeblastdb",
                    "text": fasta_file,
                    "color": "#8D2707",
                },
            )
            file_logger.info("Error running makeblastdb")

            # Remove the folders
            console.log("Removing folders")
            rmtree(output_dir)

            return False
    except Exception as e:
        # Log an error message
>>>>>>> 3f0e64b0
        console.log(f"Error running makeblastdb: {e}")
        slack_messages.append(
            {
                "title": "Error running makeblastdb",
                "text": fasta_file,
                "color": "#8D2707",
            },
        )
        file_logger.info(f"Error running makeblastdb: {e}")

        return False

    return True

def process_yaml(config_yaml) -> bool:
    """
<<<<<<< HEAD
    Function that processes a YAML file containing configuration details for multiple data providers.

    Parameters:
    config_yaml (str): The path to the YAML file that needs to be processed.

    Returns:
    bool: True if the YAML file was successfully processed, False otherwise.

    :param config_yaml: The path to the YAML file that needs to be processed.
    :type config_yaml: str
    :return: True if the YAML file was successfully processed, False otherwise.
    :rtype: bool
=======
    This function processes a YAML file, extracts necessary data, and performs operations based on the provided arguments.

    :param config_yaml: The YAML file to be processed.
    :return: Returns True if the process was successful, False otherwise.
>>>>>>> 3f0e64b0
    """

    # Load the YAML file
    config = yaml.load(open(config_yaml), Loader=yaml.FullLoader)

<<<<<<< HEAD
    # Iterate over each data provider in the configuration
=======
    # Iterate over each data provider in the YAML file
>>>>>>> 3f0e64b0
    for provider in config["data_providers"]:
        # Log the name of the data provider
        console.log(f"Processing {provider['name']}")
<<<<<<< HEAD

        # Iterate over each environment for the current data provider
=======
        # Add a message to the slack_messages list
        slack_messages.append(
            {
                "title": "YAML processing",
                "text": f"{provider['name']} from {Path(config_yaml).stem}",
                "color": "#36a64f",
            }
        )

        # Iterate over each environment in the data provider
>>>>>>> 3f0e64b0
        for environment in provider["environments"]:
            # Log the name of the environment
            console.log(f"Processing {environment}")

<<<<<<< HEAD
            # Define the path to the JSON file for the current data provider and environment
=======
            # Construct the path to the JSON file
>>>>>>> 3f0e64b0
            json_file = (
                Path(config_yaml).parent
                / f"{provider['name']}/databases.{provider['name']}.{environment}.json"
            )

            # Log the path to the JSON file
            console.log(f"Processing {json_file}")
<<<<<<< HEAD
=======

            # Process the JSON file
            process_json(json_file, environment, provider["name"])
>>>>>>> 3f0e64b0

            # Process the JSON file
            process_json(json_file, environment, provider["name"])

def process_json(json_file, environment, mod) -> bool:
    """
<<<<<<< HEAD
    Function that processes a JSON file containing configuration details for a specific data provider.

    Parameters:
    json_file (str): The path to the JSON file that needs to be processed.
    environment (str): The current environment (like dev, prod, etc.).
    mod (str): The model organism.

    Returns:
    bool: True if the JSON file was successfully processed, False otherwise.

    :param json_file: The path to the JSON file that needs to be processed.
    :type json_file: str
    :param environment: The current environment (like dev, prod, etc.).
    :type environment: str
    :param mod: The model organism.
    :type mod: str
    :return: True if the JSON file was successfully processed, False otherwise.
    :rtype: bool
    """

    # Get the current date in the format "YYYY_MMM_DD"
    date_to_add = datetime.now().strftime("%Y_%b_%d")
    console.log(f"Processing {json_file}")

    # If the model organism is not provided, get it from the JSON file
=======
    This function processes a JSON file, extracts necessary data, and performs operations based on the provided arguments.

    :param json_file: The JSON file to be processed.
    :param environment: The environment in which the process is running.
    :param mod: The model organism for which the data is being processed.
    :return: Returns True if the process was successful, False otherwise.
    """

    # Get the current date and log it
    date_to_add = datetime.now().strftime("%Y_%b_%d")
    console.log(f"Processing {json_file}")

    # Add a message to the slack_messages list
    slack_messages.append(
        {"title": "JSON processing", "text": Path(json_file).stem, "color": "#36a64f"},
    )

    # If a model organism is not provided, get it from the JSON file
>>>>>>> 3f0e64b0
    if mod is None:
        mod_code = get_mod_from_json(json_file)
    else:
        mod_code = mod

<<<<<<< HEAD
    # If the model organism is found, process the JSON file
=======
    # If a model organism code is found, process the JSON file
>>>>>>> 3f0e64b0
    if mod_code is not False:
        # Load the JSON file
        db_coordinates = json.load(open(json_file, "r"))

        # Iterate over each entry in the JSON file
        for entry in db_coordinates["data"]:
<<<<<<< HEAD
            # Create a logger for the current entry
=======
            # Create a logger for each entry
>>>>>>> 3f0e64b0
            file_logger = extendable_logger(
                entry["blast_title"],
                f"../logs/{entry['genus']}_{entry['species']}"
                f"_{entry['seqtype']}_{date_to_add}.log",
            )

            # Log the model organism code
            file_logger.info(f"Mod found/provided: {mod_code}")
<<<<<<< HEAD
            # If the file is successfully downloaded, create the database structure and run makeblastdb
=======

            # If files are found via FTP, get them
>>>>>>> 3f0e64b0
            if get_files_ftp(entry["uri"], entry["md5sum"], file_logger):
                # Create the database structure
                output_dir, config_dir = create_db_structure(
                    environment, mod_code, entry, file_logger
                )

                # Copy the JSON file to the configuration directory
                copyfile(json_file, f"{config_dir}/environment.json")

                # If the output directory exists, run makeblastdb
                if Path(output_dir).exists():
                    run_makeblastdb(entry, output_dir, file_logger)

@click.command()
@click.option("-g", "--config_yaml", help="YAML file with all MODs configuration")
@click.option("-j", "--input_json", help="JSON file input coordinates")
@click.option("-e", "--environment", help="Environment", default="dev")
@click.option("-m", "--mod", help="Model organism")
@click.option(
    "-r", "--check_route53", help="Check Route53", is_flag=True, default=False
)
@click.option(
    "-s", "--skip_efs_sync", help="Skip EFS sync", is_flag=True, default=False
)
@click.option("-u", "--update-slack", help="Update Slack", is_flag=True, default=False)
@click.option("-s3", "--sync-s3", help="Sync to S3", is_flag=True, default=False)
# @click.option("-d", "--dry_run", help="Don't download anything", is_flag=True, default=False)
def create_dbs(
    config_yaml,
    input_json,
    environment,
    mod,
    check_route53,
    skip_efs_sync,
    update_slack,
    sync_s3,
) -> None:
    """
<<<<<<< HEAD
    Main function that runs the pipeline for processing the configuration files and creating the BLAST databases.

    Parameters:
    config_yaml (str): The path to the YAML file that contains configuration details for multiple data providers.
    input_json (str): The path to the JSON file that contains configuration details for a specific data provider.
    environment (str): The current environment (like dev, prod, etc.).
    mod (str): The model organism.
    check_route53 (bool): A flag that indicates whether to check Route53.

    Returns:
    None

    :param config_yaml: The path to the YAML file that contains configuration details for multiple data providers.
    :type config_yaml: str
    :param input_json: The path to the JSON file that contains configuration details for a specific data provider.
    :type input_json: str
    :param environment: The current environment (like dev, prod, etc.).
    :type environment: str
    :param mod: The model organism.
    :type mod: str
    :param check_route53: A flag that indicates whether to check Route53.
    :type check_route53: bool
    """

    # If no arguments are provided, display the help message
    if len(sys.argv) == 1:
        click.main(["--help"])
    # If a YAML configuration file is provided, process the YAML file
    if config_yaml is not None:
        process_yaml(config_yaml)
    # If the check_route53 flag is set, check Route53
    elif check_route53:
        console.log("Checking Route53")
        route53_check()
    # Otherwise, process the JSON file
=======
    Function that runs the pipeline

    :param config_yaml: YAML file with all MODs configuration
    :param input_json: JSON file input coordinates
    :param environment: Environment, defaults to 'dev'
    :param mod: Model organism
    :param check_route53: Check Route53, defaults to False
    :param skip_efs_sync: Skip EFS sync, defaults to False
    :param update_slack: Update Slack, defaults to False
    :param sync_s3: Sync to S3, defaults to False
    :return: None
    """

    # If no arguments are passed, display the help message
    if len(sys.argv) == 1:
        click.main(["--help"])

    # If a YAML configuration file is provided, process it
    if config_yaml is not None:
        process_yaml(config_yaml)

    # If the Route53 check option is enabled, perform the check
    elif check_route53:
        console.log("Checking Route53")
        route53_check()

    # If no YAML file is provided and Route53 check is not enabled, process the JSON input
>>>>>>> 3f0e64b0
    else:
        process_json(input_json, environment, mod)

    # If the Slack update option is enabled, update Slack with the messages
    if update_slack:
        slack_message(slack_messages)

    # If the S3 sync option is enabled, sync the data to S3
    if sync_s3:
        s3_sync(Path("../data"), skip_efs_sync)


if __name__ == "__main__":
    create_dbs()<|MERGE_RESOLUTION|>--- conflicted
+++ resolved
@@ -42,7 +42,6 @@
 
 def store_fasta_files(fasta_file, file_logger) -> None:
     """
-<<<<<<< HEAD
     Function to store the downloaded FASTA files in a specific directory.
 
     Parameters:
@@ -57,24 +56,16 @@
     :type fasta_file: str
     :param file_logger: The logger object used for logging the process of storing the FASTA files.
     :type file_logger: logging.Logger
-    """
-
-    # Get the current date in the format "YYYY_MMM_DD"
-    date_to_add = datetime.now().strftime("%Y_%b_%d")
-
-    # Define the directory where the FASTA files will be stored
-=======
-    Stores the given fasta file in a specific directory.
 
     :param fasta_file: The path to the fasta file to be stored.
     :param file_logger: The logger to log the function's actions and errors.
     """
 
-    # Get the current date and format it as a string
+    # Get the current date in the format "YYYY_MMM_DD"
+
     date_to_add = datetime.now().strftime("%Y_%b_%d")
 
-    # Define the path to the directory where the file will be stored
->>>>>>> 3f0e64b0
+    # Define the directory where the FASTA files will be stored
     original_files_store = Path(f"../data/database_{date_to_add}")
 
     # If the directory does not exist, create it
@@ -82,17 +73,13 @@
         console.log(f"Creating {original_files_store}")
         Path(original_files_store).mkdir(parents=True, exist_ok=True)
 
-<<<<<<< HEAD
     # Copy the FASTA file to the directory
-=======
-    # Copy the fasta file to the directory
->>>>>>> 3f0e64b0
+
     copyfile(fasta_file, original_files_store / Path(fasta_file).name)
 
 
 def get_files_ftp(fasta_uri, md5sum, file_logger) -> bool:
     """
-<<<<<<< HEAD
     Function to download files from an FTP site.
 
     Parameters:
@@ -112,6 +99,7 @@
     :type file_logger: logging.Logger
     :return: True if the file was successfully downloaded and the MD5 checksum matches, False otherwise.
     :rtype: bool
+
     """
 
     # Log the start of the download process
@@ -119,34 +107,17 @@
 
     # Get the current date in the format "YYYY_MMM_DD"
     today_date = datetime.now().strftime("%Y_%b_%d")
-
-=======
-    Function that downloads the files from the FTP site
-    :param fasta_uri: The URL of the file to download
-    :param md5sum: The expected MD5 checksum of the file
-    :param file_logger: A logger to log the function's actions and errors
-    :return: True if the file was successfully downloaded and the checksum is correct, False otherwise
-    """
-
-    # Log the file that is about to be downloaded
-    file_logger.info(f"Downloading {fasta_uri}")
-
->>>>>>> 3f0e64b0
     try:
         # Log the download process
         console.log(f"Downloading {fasta_uri}")
 
-<<<<<<< HEAD
         # Define the path where the downloaded file will be stored
-=======
-        # Specify the location where the file should be saved
->>>>>>> 3f0e64b0
+
         fasta_file = f"../data/{Path(fasta_uri).name}"
         fasta_name = f"{Path(fasta_uri).name}"
 
         # Log the path where the file will be stored
         console.log(f"Saving to {fasta_file}")
-<<<<<<< HEAD
         file_logger.info(f"Saving to {fasta_file}")
 
         # If the file does not already exist, download it and store it
@@ -158,41 +129,21 @@
             console.log(f"{fasta_name} already processed")
             file_logger.info(f"{fasta_file} already processed")
             return False
-=======
-
-        # Check if the file already exists at the specified location
-        if not Path(fasta_file).exists():
-            # If the file doesn't exist, download it
-            wget.download(fasta_uri, fasta_file)
-            store_fasta_files(fasta_file, file_logger)
-        else:
-            # If the file does exist, log this fact and skip the download
-            console.log(f"{fasta_file} already exists")
-            file_logger.info(f"{fasta_file} already exists")
->>>>>>> 3f0e64b0
 
         # Check the MD5 checksum of the downloaded file
         if check_md5sum(fasta_file, md5sum):
             # If the checksum is correct, return True
             return True
         else:
-<<<<<<< HEAD
             # If the MD5 checksum does not match, log this information
             file_logger.info("MD5sums do not match")
     except Exception as e:
         # If an error occurs during the download process, log the error and return False
-=======
-            # If the checksum is not correct, log this fact and return False
-            file_logger.info("MD5sums do not match")
-    except Exception as e:
-        # If any error occurs, log the error and return False
->>>>>>> 3f0e64b0
         console.log(f"Error downloading {fasta_uri}: {e}")
         return False
 
 def create_db_structure(environment, mod, config_entry, file_logger) -> bool:
     """
-<<<<<<< HEAD
     Function that creates the database and folder structure for storing the downloaded FASTA files.
 
     Parameters:
@@ -220,20 +171,7 @@
     file_logger.info("Creating database structure")
 
     # Check if 'seqcol' is present in the configuration entry
-=======
-    Function that creates the database and folder structure
-
-    :param environment: The environment in which the database is being created.
-    :param mod: The Model Organism.
-    :param config_entry: A JSON element containing information about the database being created.
-    :param file_logger: An external logger used to log the operations performed by the function.
-    :return: The paths of the created directories.
-    """
-    # Log the creation of the database structure
-    file_logger.info("Creating database structure")
-
-    # Check if 'seqcol' is in the config entry
->>>>>>> 3f0e64b0
+
     if "seqcol" in config_entry.keys():
         # If it is, log the fact and construct the directory path using 'seqcol'
         file_logger.info("seqcol found in config file")
@@ -249,11 +187,7 @@
         )
     c = f"../data/config/{mod}/{environment}"
 
-<<<<<<< HEAD
     # Create the directory if it does not exist
-=======
-    # Create the directory structure
->>>>>>> 3f0e64b0
     Path(p).mkdir(parents=True, exist_ok=True)
     Path(c).mkdir(parents=True, exist_ok=True)
 
@@ -266,7 +200,6 @@
 
 def run_makeblastdb(config_entry, output_dir, file_logger):
     """
-<<<<<<< HEAD
     Function that runs the makeblastdb command to create a BLAST database from a FASTA file.
 
     Parameters:
@@ -287,34 +220,12 @@
     """
 
     # Get the name of the FASTA file from the URI in the configuration entry
-=======
-    This function runs the makeblastdb command to create a BLAST database.
-
-    :param config_entry: A JSON element containing information about the database to be created.
-    :param output_dir: The directory where the BLAST databases will be created.
-    :param file_logger: An external file logger.
-    """
-
-    # Load environment variables
-    env = dotenv_values(f"{Path.cwd()}/.env")
-
-    # Get the name of the FASTA file
->>>>>>> 3f0e64b0
     fasta_file = Path(config_entry["uri"]).name
 
     # Log the start of the makeblastdb process
     console.log(f"Running makeblastdb for {fasta_file}")
 
-<<<<<<< HEAD
     # If the FASTA file is not already unzipped, unzip it
-=======
-    # Add a message to the slack_messages list
-    slack_messages.append(
-        {"title": "Running makeblastdb", "text": fasta_file, "color": "#36a64f"},
-    )
-
-    # Check if the FASTA file exists in the data directory
->>>>>>> 3f0e64b0
     if not Path(f"../data/{fasta_file.replace('.gz', '')}").exists():
         # Log the start of the unzipping process
         file_logger.info(f"Unzipping {fasta_file}")
@@ -342,80 +253,27 @@
     edit_fasta(f"../data/{fasta_file.replace('.gz', '')}", config_entry)
 
     try:
-<<<<<<< HEAD
         # Define the makeblastdb command
-=======
-        # Construct the command to run makeblastdb
->>>>>>> 3f0e64b0
         makeblast_command = (
             f"{env['MAKEBLASTDB_BIN']} -in ../data/{fasta_file.replace('.gz', '')} -dbtype {config_entry['seqtype']} "
             f"-title '{config_entry['blast_title']}' -parse_seqids "
             f"-out {output_dir}/{fasta_file.replace('fa.gz', 'db ')} "
             f"-taxid {config_entry['taxon_id'].replace('NCBITaxon:', '')} "
         )
-<<<<<<< HEAD
         # Log the makeblastdb command
         file_logger.info(f"Running makeblastdb: {makeblast_command}")
         # Execute the makeblastdb command
-=======
-
-        # Log the start of the makeblastdb process
-        file_logger.info(f"Running makeblastdb: {makeblast_command}")
-        console.log(f"Running makeblastdb: {makeblast_command}")
-
-        # Run the makeblastdb command
->>>>>>> 3f0e64b0
         p = Popen(makeblast_command, shell=True, stdout=PIPE, stderr=PIPE)
         stdout, stderr = p.communicate()
-<<<<<<< HEAD
         console.log("Makeblastdb: done")
         file_logger.info("Makeblastdb: done")
         # Remove the unzipped FASTA file
         Path(f"../data/{fasta_file.replace('.gz', '')}").unlink()
         file_logger.info(f"Removed {fasta_file.replace('.gz', '')}")
         console.log("Removed unzipped file")
+
     except Exception as e:
         # If an error occurs during the makeblastdb process, log the error and return False
-=======
-        p.wait()
-
-        # Check if the makeblastdb process was successful
-        if check_output(stdout, stderr):
-            # Log the end of the makeblastdb process
-            console.log("Makeblastdb: done")
-            slack_messages.append(
-                {
-                    "title": "Makeblastdb completed",
-                    "text": fasta_file,
-                    "color": "#36a64f",
-                },
-            )
-            file_logger.info("Makeblastdb: done")
-
-            # Remove the unzipped FASTA file
-            Path(f"../data/{fasta_file.replace('.gz', '')}").unlink()
-            file_logger.info(f"Removed {fasta_file.replace('.gz', '')}")
-            console.log("Removed unzipped file")
-        else:
-            # Log an error message
-            console.log("Error running makeblastdb")
-            slack_messages.append(
-                {
-                    "title": "Error running makeblastdb",
-                    "text": fasta_file,
-                    "color": "#8D2707",
-                },
-            )
-            file_logger.info("Error running makeblastdb")
-
-            # Remove the folders
-            console.log("Removing folders")
-            rmtree(output_dir)
-
-            return False
-    except Exception as e:
-        # Log an error message
->>>>>>> 3f0e64b0
         console.log(f"Error running makeblastdb: {e}")
         slack_messages.append(
             {
@@ -432,7 +290,6 @@
 
 def process_yaml(config_yaml) -> bool:
     """
-<<<<<<< HEAD
     Function that processes a YAML file containing configuration details for multiple data providers.
 
     Parameters:
@@ -445,49 +302,22 @@
     :type config_yaml: str
     :return: True if the YAML file was successfully processed, False otherwise.
     :rtype: bool
-=======
-    This function processes a YAML file, extracts necessary data, and performs operations based on the provided arguments.
-
-    :param config_yaml: The YAML file to be processed.
-    :return: Returns True if the process was successful, False otherwise.
->>>>>>> 3f0e64b0
     """
 
     # Load the YAML file
     config = yaml.load(open(config_yaml), Loader=yaml.FullLoader)
 
-<<<<<<< HEAD
     # Iterate over each data provider in the configuration
-=======
-    # Iterate over each data provider in the YAML file
->>>>>>> 3f0e64b0
     for provider in config["data_providers"]:
         # Log the name of the data provider
         console.log(f"Processing {provider['name']}")
-<<<<<<< HEAD
 
         # Iterate over each environment for the current data provider
-=======
-        # Add a message to the slack_messages list
-        slack_messages.append(
-            {
-                "title": "YAML processing",
-                "text": f"{provider['name']} from {Path(config_yaml).stem}",
-                "color": "#36a64f",
-            }
-        )
-
-        # Iterate over each environment in the data provider
->>>>>>> 3f0e64b0
         for environment in provider["environments"]:
             # Log the name of the environment
             console.log(f"Processing {environment}")
 
-<<<<<<< HEAD
             # Define the path to the JSON file for the current data provider and environment
-=======
-            # Construct the path to the JSON file
->>>>>>> 3f0e64b0
             json_file = (
                 Path(config_yaml).parent
                 / f"{provider['name']}/databases.{provider['name']}.{environment}.json"
@@ -495,19 +325,12 @@
 
             # Log the path to the JSON file
             console.log(f"Processing {json_file}")
-<<<<<<< HEAD
-=======
 
             # Process the JSON file
             process_json(json_file, environment, provider["name"])
->>>>>>> 3f0e64b0
-
-            # Process the JSON file
-            process_json(json_file, environment, provider["name"])
 
 def process_json(json_file, environment, mod) -> bool:
     """
-<<<<<<< HEAD
     Function that processes a JSON file containing configuration details for a specific data provider.
 
     Parameters:
@@ -526,54 +349,28 @@
     :type mod: str
     :return: True if the JSON file was successfully processed, False otherwise.
     :rtype: bool
+
     """
 
     # Get the current date in the format "YYYY_MMM_DD"
+
     date_to_add = datetime.now().strftime("%Y_%b_%d")
     console.log(f"Processing {json_file}")
 
     # If the model organism is not provided, get it from the JSON file
-=======
-    This function processes a JSON file, extracts necessary data, and performs operations based on the provided arguments.
-
-    :param json_file: The JSON file to be processed.
-    :param environment: The environment in which the process is running.
-    :param mod: The model organism for which the data is being processed.
-    :return: Returns True if the process was successful, False otherwise.
-    """
-
-    # Get the current date and log it
-    date_to_add = datetime.now().strftime("%Y_%b_%d")
-    console.log(f"Processing {json_file}")
-
-    # Add a message to the slack_messages list
-    slack_messages.append(
-        {"title": "JSON processing", "text": Path(json_file).stem, "color": "#36a64f"},
-    )
-
-    # If a model organism is not provided, get it from the JSON file
->>>>>>> 3f0e64b0
     if mod is None:
         mod_code = get_mod_from_json(json_file)
     else:
         mod_code = mod
 
-<<<<<<< HEAD
     # If the model organism is found, process the JSON file
-=======
-    # If a model organism code is found, process the JSON file
->>>>>>> 3f0e64b0
     if mod_code is not False:
         # Load the JSON file
         db_coordinates = json.load(open(json_file, "r"))
 
         # Iterate over each entry in the JSON file
         for entry in db_coordinates["data"]:
-<<<<<<< HEAD
             # Create a logger for the current entry
-=======
-            # Create a logger for each entry
->>>>>>> 3f0e64b0
             file_logger = extendable_logger(
                 entry["blast_title"],
                 f"../logs/{entry['genus']}_{entry['species']}"
@@ -582,12 +379,7 @@
 
             # Log the model organism code
             file_logger.info(f"Mod found/provided: {mod_code}")
-<<<<<<< HEAD
             # If the file is successfully downloaded, create the database structure and run makeblastdb
-=======
-
-            # If files are found via FTP, get them
->>>>>>> 3f0e64b0
             if get_files_ftp(entry["uri"], entry["md5sum"], file_logger):
                 # Create the database structure
                 output_dir, config_dir = create_db_structure(
@@ -626,7 +418,6 @@
     sync_s3,
 ) -> None:
     """
-<<<<<<< HEAD
     Main function that runs the pipeline for processing the configuration files and creating the BLAST databases.
 
     Parameters:
@@ -655,42 +446,15 @@
     if len(sys.argv) == 1:
         click.main(["--help"])
     # If a YAML configuration file is provided, process the YAML file
+
     if config_yaml is not None:
         process_yaml(config_yaml)
     # If the check_route53 flag is set, check Route53
+
     elif check_route53:
         console.log("Checking Route53")
         route53_check()
     # Otherwise, process the JSON file
-=======
-    Function that runs the pipeline
-
-    :param config_yaml: YAML file with all MODs configuration
-    :param input_json: JSON file input coordinates
-    :param environment: Environment, defaults to 'dev'
-    :param mod: Model organism
-    :param check_route53: Check Route53, defaults to False
-    :param skip_efs_sync: Skip EFS sync, defaults to False
-    :param update_slack: Update Slack, defaults to False
-    :param sync_s3: Sync to S3, defaults to False
-    :return: None
-    """
-
-    # If no arguments are passed, display the help message
-    if len(sys.argv) == 1:
-        click.main(["--help"])
-
-    # If a YAML configuration file is provided, process it
-    if config_yaml is not None:
-        process_yaml(config_yaml)
-
-    # If the Route53 check option is enabled, perform the check
-    elif check_route53:
-        console.log("Checking Route53")
-        route53_check()
-
-    # If no YAML file is provided and Route53 check is not enabled, process the JSON input
->>>>>>> 3f0e64b0
     else:
         process_json(input_json, environment, mod)
 
