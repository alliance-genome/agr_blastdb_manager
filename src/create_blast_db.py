--- conflicted
+++ resolved
@@ -22,14 +22,9 @@
 import yaml
 
 from terminal import (create_progress, log_error, print_header, print_status,
-<<<<<<< HEAD
-                      show_summary, log_success, log_warning, print_error_details)
-from utils import (cleanup_fasta_files, copy_config_file, copy_to_production, copy_config_to_production,
-=======
                       show_summary, log_success, log_warning, print_error_details,
                       print_progress_line, print_minimal_header)
-from utils import (cleanup_fasta_files, copy_config_file,
->>>>>>> 44a46f24
+from utils import (cleanup_fasta_files, copy_config_file, copy_to_production, copy_config_to_production,
                    extendable_logger, get_files_ftp, get_files_http,
                    get_mod_from_json, needs_parse_seqids, s3_sync,
                    setup_detailed_logger, slack_message,
