--- conflicted
+++ resolved
@@ -3,19 +3,12 @@
 version = "0.1.0"
 description = ""
 authors = [
-<<<<<<< HEAD
     {name = "Adam Wright", email = ""},
     {name = "Paulo Nuin", email = ""},
     {name = "Alliance of Genome Resources", email = ""}
 ]
 readme = "README.md"
 requires-python = ">=3.10"
-=======
-    {name = "Adam Wright, Paulo Nuin and the Alliance of Genome Resources"}
-]
-readme = "README.md"
-requires-python = ">=3.9"
->>>>>>> 26c7b888
 dependencies = [
     "rich>=13.5.2",
     "click>=8.1.6",
@@ -24,19 +17,13 @@
     "wget>=3.2",
     "pyyaml>=6.0.1",
     "boto3>=1.28.46",
-<<<<<<< HEAD
     "py-fasta-validator>=0.6",
-=======
->>>>>>> 26c7b888
     "python-dotenv>=1.0.0",
     "slack-sdk>=3.23.0",
     "numpy>=1.26.4",
     "selenium>=4.20.0",
     "beautifulsoup4>=4.12.3",
-<<<<<<< HEAD
-=======
     "webdriver-manager>=4.0.2",
->>>>>>> 26c7b888
 ]
 
 [project.optional-dependencies]
@@ -46,16 +33,6 @@
     "mypy>=1.8.0",
     "types-pyyaml>=6.0.12.12",
     "types-boto3>=1.0.2",
-<<<<<<< HEAD
-]
-
-[build-system]
-requires = ["hatchling"]
-build-backend = "hatchling.build"
-
-[tool.hatch.build.targets.wheel]
-packages = ["src"]
-=======
     "ruff>=0.12.8",
     "pytest>=7.4.0",
     "pytest-cov>=4.1.0",
@@ -67,10 +44,9 @@
     "cloudscraper>=1.2.71",
 ]
 
-[tool.hatch.build.targets.wheel]
-packages = ["src"]
-
 [build-system]
 requires = ["hatchling"]
 build-backend = "hatchling.build"
->>>>>>> 26c7b888
+
+[tool.hatch.build.targets.wheel]
+packages = ["src"]